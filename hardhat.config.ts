--- conflicted
+++ resolved
@@ -14,10 +14,6 @@
 import "./tasks/deployIndexSwap";
 import "./tasks/setTokenIndexSwap";
 import "./tasks/createIndex";
-<<<<<<< HEAD
-import "./tasks/defenderAdd";
-=======
->>>>>>> 362428f0
 import "hardhat-gas-reporter";
 import "hardhat-abi-exporter";
 
@@ -84,11 +80,6 @@
         enabled: true,
         url: forkingUrl ? forkingUrl : undefined,
       },
-<<<<<<< HEAD
-=======
-      // allowUnlimitedContractSize: true
-      // blockGasLimit: 100000000429720
->>>>>>> 362428f0
     },
     ganache: {
       chainId: 5777,
